﻿using System;
using System.Collections.Generic;
using System.IO;
using System.IO.Compression;
using System.Linq;
using System.Text;
using BlangParser;
using Newtonsoft.Json;
using Newtonsoft.Json.Serialization;

namespace EternalModLoader
{
    /// <summary>
    /// EternalModLoader main class
    /// Original version made by SutandoTsukai181
    /// Ported to C# by proteh
    /// </summary>
    public class EternalModLoader
    {
        /// <summary>
        /// Game base path
        /// </summary>
        public static string BasePath;

        /// <summary>
        /// Resource list
        /// </summary>
        public static List<ResourceInfo> ResourceList = new List<ResourceInfo>();

        /// <summary>
        /// Reads the resource info from the specified resource info object
        /// </summary>
        /// <param name="resourceInfo">resource info object</param>
        public static void ReadResource(ResourceInfo resourceInfo)
        {
            using (var fileStream = new FileStream(resourceInfo.Path, FileMode.Open, FileAccess.Read))
            {
                using (var binaryReader = new BinaryReader(fileStream))
                {
                    fileStream.Seek(0x20, SeekOrigin.Begin);
                    int fileCount = binaryReader.ReadInt32();

                    fileStream.Seek(0x24, SeekOrigin.Begin);
                    int unknownCount = binaryReader.ReadInt32();

                    fileStream.Seek(0x28, SeekOrigin.Begin);
                    int dummy2Num = binaryReader.ReadInt32(); // Number of TypeIds

                    fileStream.Seek(0x38, SeekOrigin.Begin);
                    int stringsSize = binaryReader.ReadInt32(); // Total size of nameOffsets and names

                    fileStream.Seek(0x40, SeekOrigin.Begin);
                    long namesOffset = binaryReader.ReadInt64();

                    fileStream.Seek(0x48, SeekOrigin.Begin);
                    long namesEnd = binaryReader.ReadInt64();

                    fileStream.Seek(0x50, SeekOrigin.Begin);
                    long infoOffset = binaryReader.ReadInt64();

                    fileStream.Seek(0x60, SeekOrigin.Begin);
                    long dummy7OffOrg = binaryReader.ReadInt64(); // Offset of TypeIds, needs addition to get offset of nameIds

                    fileStream.Seek(0x68, SeekOrigin.Begin);
                    long dataOff = binaryReader.ReadInt64();

                    fileStream.Seek(0x74, SeekOrigin.Begin);
                    long idclOff = binaryReader.ReadInt64();

                    // Read all the file names now
                    List<long> namesOffsetList = new List<long>();

                    fileStream.Seek(namesOffset, SeekOrigin.Begin);
                    long namesNum = binaryReader.ReadInt64();

                    for (int i = 0; i < namesNum; i++)
                    {
                        namesOffsetList.Add(binaryReader.ReadInt64());
                    }

                    long namesOffsetEnd = fileStream.Position;
                    long namesSize = namesEnd - namesOffsetEnd;
                    List<string> namesList = new List<string>();
                    List<byte> currentNameBytes = new List<byte>();

                    for (int i = 0; i < namesSize; i++)
                    {
                        byte currentByte = binaryReader.ReadByte();

                        if (currentByte == '\x00' || i == namesSize - 1)
                        {
                            if (currentNameBytes.Count == 0)
                            {
                                continue;
                            }

                            string name = System.Text.Encoding.UTF8.GetString(currentNameBytes.ToArray());

                            // Trim trailing '$'
                            int indexOfDollar = name.IndexOf('$');

                            if (indexOfDollar != -1)
                            {
                                name = name.Substring(0, indexOfDollar);
                            }

                            // Trim trailing '#'
                            int indexOfHashTrail = name.LastIndexOf('#');

                            if (indexOfHashTrail != -1)
                            {
                                name = name.Substring(0, indexOfHashTrail);
                            }

                            // Trim leading '#'
                            int indexOfHash = name.IndexOf('#');

                            if (indexOfHash != -1)
                            {
                                name = name.Substring(indexOfHash + 1);
                            }

                            namesList.Add(name);
                            currentNameBytes.Clear();
                            continue;
                        }

                        currentNameBytes.Add(currentByte);
                    }

                    resourceInfo.FileCount = fileCount;
                    resourceInfo.TypeCount = dummy2Num;
                    resourceInfo.StringsSize = stringsSize;
                    resourceInfo.NamesOffset = namesOffset;
                    resourceInfo.InfoOffset = infoOffset;
                    resourceInfo.Dummy7Offset = dummy7OffOrg;
                    resourceInfo.DataOffset = dataOff;
                    resourceInfo.IdclOffset = idclOff;
                    resourceInfo.UnknownCount = unknownCount;
                    resourceInfo.FileCount2 = fileCount * 2;
                    resourceInfo.NamesOffsetEnd = namesOffsetEnd;
                    resourceInfo.UnknownOffset = namesEnd;
                    resourceInfo.UnknownOffset2 = namesEnd;
                    resourceInfo.NamesList = namesList;

                    ReadChunkInfo(fileStream, binaryReader, resourceInfo);
                }
            }
        }

        /// <summary>
        /// Reads the info of all the chunks in the resource file
        /// </summary>
        /// <param name="fileStream">file stream used to read the resource file</param>
        /// <param name="binaryReader">binary reader used to read the resource file</param>
        /// <param name="resourceInfo">resource info object</param>
        private static void ReadChunkInfo(FileStream fileStream, BinaryReader binaryReader, ResourceInfo resourceInfo)
        {
            fileStream.Seek(resourceInfo.Dummy7Offset + (resourceInfo.TypeCount * 4), SeekOrigin.Begin);
            long dummy7Off = fileStream.Position;

            for (int i = 0; i < resourceInfo.FileCount; i++)
            {
                fileStream.Seek(0x20 + resourceInfo.InfoOffset + (0x90 * i), SeekOrigin.Begin);
                long nameId = binaryReader.ReadInt64();

                fileStream.Seek(0x38 + resourceInfo.InfoOffset + (0x90 * i), SeekOrigin.Begin);
                long fileOffset = binaryReader.ReadInt64();
                long sizeOffset = fileStream.Position;
                long sizeZ = binaryReader.ReadInt64();
                long size = binaryReader.ReadInt64();

                fileStream.Seek(0x70 + resourceInfo.InfoOffset + (0x90 * i), SeekOrigin.Begin);
                byte compressionMode = binaryReader.ReadByte();

                nameId = ((nameId + 1) * 8) + dummy7Off;
                fileStream.Seek(nameId, SeekOrigin.Begin);
                nameId = binaryReader.ReadInt64();
                string name = resourceInfo.NamesList[(int)nameId];

                var chunk = new ResourceChunk(name, fileOffset)
                {
                    NameId = nameId,
                    FileOffset = sizeOffset - 8,
                    SizeOffset = sizeOffset,
                    SizeZ = sizeZ,
                    Size = size,
                    CompressionMode = compressionMode
                };

                resourceInfo.ChunkList.Add(chunk);
            }
        }

        /// <summary>
        /// Find a chunk in a resource info object by filename
        /// </summary>
        /// <param name="name">file name</param>
        /// <param name="resourceInfo">resource info object</param>
        /// <returns>the ResourceChunk object, null if it wasn't found</returns>
        public static ResourceChunk GetChunk(string name, ResourceInfo resourceInfo)
        {
            foreach (var chunk in resourceInfo.ChunkList)
            {
                if (chunk.Name.Equals(name))
                {
                    return chunk;
                }
            }

            return null;
        }

        /// <summary>
        /// Loads the mods present in the specified resource info object
        /// </summary>
        /// <param name="resourceInfo">resource info object</param>
        public static void LoadMods(ResourceInfo resourceInfo)
        {
            using (var fileStream = new FileStream(resourceInfo.Path, FileMode.Open, FileAccess.ReadWrite))
            {
                using (var memoryStream = new MemoryStream())
                {
                    // Copy the stream into memory for faster manipulation of the data
                    fileStream.CopyTo(memoryStream);

                    // Load the mods
                    ReplaceChunks(memoryStream, resourceInfo);
                    AddChunks(memoryStream, resourceInfo);

                    // Copy the memory stream into the filestream now
                    fileStream.SetLength(memoryStream.Length);
                    fileStream.Seek(0, SeekOrigin.Begin);
                    memoryStream.Seek(0, SeekOrigin.Begin);
                    memoryStream.CopyTo(fileStream);
                }
            }
        }

        /// <summary>
        /// Replaces the chunks of the files with the modded ones
        /// </summary>
        /// <param name="memoryStream">memory stream where the resource file is stored</param>
        /// <param name="resourceInfo">resource info object</param>
        public static void ReplaceChunks(MemoryStream memoryStream, ResourceInfo resourceInfo)
        {
            int fileCount = 0;
            const int BufferSize = 4096; // For file expansion when we need to add bytes and shift files
            var buffer = new byte[BufferSize];

            using (var binaryReader = new BinaryReader(memoryStream, Encoding.Default, true))
            {
                foreach (var mod in resourceInfo.ModList)
                {
                    ResourceChunk chunk;

                    if (mod.IsBlangJson)
                    {
                        var modName = mod.Name;
                        var modFilePathParts = modName.Split('/');
                        var name = modName.Remove(0, modFilePathParts[0].Length + 1);
                        mod.Name = name.Substring(0, name.Length - 4) + "blang";
                        chunk = GetChunk(mod.Name, resourceInfo);

                        if (chunk == null)
                        {
                            continue;
                        }
                    }
                    else
                    {
                        chunk = GetChunk(mod.Name, resourceInfo);
                        
                        if (chunk == null)
                        {
                            resourceInfo.ModListNew.Add(mod);
                            continue;
                        }
                    }

                    memoryStream.Seek(chunk.FileOffset, SeekOrigin.Begin);

                    bool clearCompressionFlag = true;
                    long uncompressedSize = mod.FileBytes.Length;
                    long fileOffset = binaryReader.ReadInt64();
                    long size = binaryReader.ReadInt64();
                    long sizeDiff = mod.FileBytes.Length - size;

<<<<<<< HEAD
                    // Special case: if this a .mapresources file, remove the first 8 bytes, since
                    // they are used for us to write the uncompressed / compressed sizes properly
                    // in the file header
                    if (mod.Name.EndsWith(".mapresources"))
                    {
                        uncompressedSize = BitConverter.ToInt64(mod.FileBytes, 0);
                        mod.FileBytes = mod.FileBytes.Skip(16).ToArray();
                        clearCompressionFlag = false;
=======
                    // If the mod is a blang file json, modify the .blang file
                    if (mod.IsBlangJson)
                    {
                        BlangJson blangJson;
                        try
                        {
                            var serializerSettings = new JsonSerializerSettings();
                            serializerSettings.ContractResolver = new CamelCasePropertyNamesContractResolver();
                            blangJson = JsonConvert.DeserializeObject<BlangJson>(Encoding.UTF8.GetString(mod.FileBytes), serializerSettings);
                            if (blangJson == null || blangJson.Strings.Count == 0)
                            {
                                throw new Exception();
                            }
                            
                            foreach (var blangJsonString in blangJson.Strings)
                            {
                                if (blangJsonString == null || blangJsonString.Name == null || blangJsonString.Text == null)
                                {
                                    throw new Exception();
                                }
                            }
                        }
                        catch
                        {
                            Console.ForegroundColor = ConsoleColor.Red;
                            Console.Write("ERROR: ");
                            Console.ResetColor();
                            Console.WriteLine($"Failed to parse EternalMod/strings/{Path.GetFileNameWithoutExtension(mod.Name)}.json");
                            continue;
                        }
                        
                        memoryStream.Seek(fileOffset, SeekOrigin.Begin);
                        byte[] blangFileBytes = new byte[size];
                        memoryStream.Read(blangFileBytes, 0, (int)size);
                        int res = BlangCrypt.IdCrypt(ref blangFileBytes, $"strings/{Path.GetFileName(mod.Name)}", true);

                        if (res != 0)
                        {
                            Console.ForegroundColor = ConsoleColor.Red;
                            Console.Write("ERROR: ");
                            Console.ResetColor();
                            Console.WriteLine($"Failed to parse {resourceInfo.Name}/{mod.Name}");
                            continue;
                        }

                        BlangFile blangFile;
                        using (var blangMemoryStream = new MemoryStream(blangFileBytes))
                        {
                            try
                            {
                                blangFile = BlangFile.ParseFromMemory(blangMemoryStream);
                            }
                            catch
                            {
                                Console.ForegroundColor = ConsoleColor.Red;
                                Console.Write("ERROR: ");
                                Console.ResetColor();
                                Console.WriteLine($"Failed to parse {resourceInfo.Name}/{mod.Name} - are you trying to change strings in the wrong .resources archive?");
                                continue;
                            }
                            
                        }

                        foreach (var blangJsonString in blangJson.Strings)
                        {
                            bool stringFound = false;
                            
                            foreach (var blangString in blangFile.Strings)
                            {
                                if (blangJsonString.Name.Equals(blangString.Identifier))
                                {
                                    stringFound = true;
                                    blangString.Text = blangJsonString.Text;
                                    Console.WriteLine($"\tReplaced {blangString.Identifier} in {mod.Name}");
                                    break;
                                }
                            }

                            if (stringFound)
                            {
                                continue;
                            }

                            blangFile.Strings.Add(new BlangString()
                            {
                                Identifier = blangJsonString.Name,
                                Text = blangJsonString.Text,
                            });
                            
                            Console.WriteLine($"\tAdded {blangJsonString.Name} in {mod.Name}");
                        }

                        byte[] cryptDataBuffer = blangFile.WriteToStream().ToArray();                      
                        res = BlangCrypt.IdCrypt(ref cryptDataBuffer, $"strings/{Path.GetFileName(mod.Name)}", false);

                        if (res != 0)
                        {
                            Console.ForegroundColor = ConsoleColor.Red;
                            Console.Write("ERROR: ");
                            Console.ResetColor();
                            Console.WriteLine($"Failed to parse {resourceInfo.Name}/{mod.Name}");
                            continue;
                        }

                        mod.FileBytes = cryptDataBuffer;
>>>>>>> 4b28e5b6
                    }

                    // We will need to expand the file if the new size is greater than the old one
                    // If its shorter, we will replace all the bytes and zero out the remaining bytes
                    if (sizeDiff > 0)
                    {
                        var length = memoryStream.Length;

                        // Expand the memory stream so the new file fits
                        memoryStream.SetLength(length + sizeDiff);
                        int toRead;

                        while (length > (fileOffset + size))
                        {
                            toRead = length - BufferSize >= (fileOffset + size) ? BufferSize : (int)(length - (fileOffset + size));
                            length -= toRead;
                            memoryStream.Seek(length, SeekOrigin.Begin);
                            memoryStream.Read(buffer, 0, toRead);
                            memoryStream.Seek(length + sizeDiff, SeekOrigin.Begin);
                            memoryStream.Write(buffer, 0, toRead);
                        }

                        // Write the new file bytes now that the file has been expanded
                        // and there's enough space
                        memoryStream.Seek(fileOffset, SeekOrigin.Begin);
                        memoryStream.Write(mod.FileBytes, 0, mod.FileBytes.Length);
                    }
                    else
                    {
                        memoryStream.Seek(fileOffset, SeekOrigin.Begin);
                        memoryStream.Write(mod.FileBytes, 0, mod.FileBytes.Length);

                        // Zero out the remaining bytes if the file is shorter
                        if (sizeDiff < 0)
                        {
                            memoryStream.Write(new byte[-sizeDiff], 0, (int)-sizeDiff);
                        }
                    }

                    // Replace the file size data
                    memoryStream.Seek(chunk.SizeOffset, SeekOrigin.Begin);
                    memoryStream.Write(BitConverter.GetBytes((long)mod.FileBytes.Length), 0, 8);
                    memoryStream.Write(BitConverter.GetBytes(uncompressedSize), 0, 8);

                    // Clear the compression flag if needed
                    memoryStream.Seek(chunk.SizeOffset + 0x30, SeekOrigin.Begin);
                    memoryStream.WriteByte(clearCompressionFlag ? (byte)0 : chunk.CompressionMode);

                    // If the file was expanded, update file offsets for every file after the one we replaced
                    if (sizeDiff > 0)
                    {
                        for (int i = resourceInfo.ChunkList.IndexOf(chunk) + 1; i < resourceInfo.ChunkList.Count; i++)
                        {
                            memoryStream.Seek(resourceInfo.ChunkList[i].FileOffset, SeekOrigin.Begin);
                            fileOffset = binaryReader.ReadInt64();
                            memoryStream.Seek(resourceInfo.ChunkList[i].FileOffset, SeekOrigin.Begin);
                            memoryStream.Write(BitConverter.GetBytes(fileOffset + sizeDiff), 0, 8);
                        }
                    }

                    if (!mod.IsBlangJson)
                    {
                        Console.WriteLine(string.Format("\tReplaced {0}", mod.Name));
                    }

                    fileCount++;
                }
            }

            if (fileCount > 0)
            {
                Console.Write("Number of files replaced: ");
                Console.ForegroundColor = ConsoleColor.Green;
                Console.Write(string.Format("{0} file(s) ", fileCount));
                Console.ResetColor();
                Console.Write("in ");
                Console.ForegroundColor = ConsoleColor.Yellow;
                Console.WriteLine(resourceInfo.Path);
                Console.ResetColor();
            }
        }

        /// <summary>
        /// Adds new file chunks to the resource file
        /// </summary>
        /// <param name="memoryStream">memory stream where the resource file is stored</param>
        /// <param name="resourceInfo">resource info object</param>
        public static void AddChunks(MemoryStream memoryStream, ResourceInfo resourceInfo)
        {
            if (resourceInfo.ModListNew.Count == 0)
            {
                return;
            }

            // Copy individual sections
            byte[] header = new byte[resourceInfo.InfoOffset];
            memoryStream.Seek(0, SeekOrigin.Begin);
            memoryStream.Read(header, 0, header.Length);

            byte[] info = new byte[resourceInfo.NamesOffset - resourceInfo.InfoOffset];
            memoryStream.Seek(resourceInfo.InfoOffset, SeekOrigin.Begin);
            memoryStream.Read(info, 0, info.Length);

            byte[] nameOffsets = new byte[resourceInfo.NamesOffsetEnd - resourceInfo.NamesOffset];
            memoryStream.Seek(resourceInfo.NamesOffset, SeekOrigin.Begin);
            memoryStream.Read(nameOffsets, 0, nameOffsets.Length);

            byte[] names = new byte[resourceInfo.UnknownOffset - resourceInfo.NamesOffsetEnd];
            memoryStream.Seek(resourceInfo.NamesOffsetEnd, SeekOrigin.Begin);
            memoryStream.Read(names, 0, names.Length);

            byte[] unknown = new byte[resourceInfo.Dummy7Offset - resourceInfo.UnknownOffset];
            memoryStream.Seek(resourceInfo.UnknownOffset, SeekOrigin.Begin);
            memoryStream.Read(unknown, 0, unknown.Length);

            long nameIdsOffset = resourceInfo.Dummy7Offset + (resourceInfo.TypeCount * 4);

            byte[] typeIds = new byte[nameIdsOffset - resourceInfo.Dummy7Offset];
            memoryStream.Seek(resourceInfo.Dummy7Offset, SeekOrigin.Begin);
            memoryStream.Read(typeIds, 0, typeIds.Length);

            byte[] nameIds = new byte[resourceInfo.IdclOffset - nameIdsOffset];
            memoryStream.Seek(nameIdsOffset, SeekOrigin.Begin);
            memoryStream.Read(nameIds, 0, nameIds.Length);

            byte[] idcl = new byte[resourceInfo.DataOffset - resourceInfo.IdclOffset];
            memoryStream.Seek(resourceInfo.IdclOffset, SeekOrigin.Begin);
            memoryStream.Read(idcl, 0, idcl.Length);

            byte[] data = new byte[memoryStream.Length - resourceInfo.DataOffset];
            memoryStream.Seek(resourceInfo.DataOffset, SeekOrigin.Begin);
            memoryStream.Read(data, 0, data.Length);

            int infoOldLength = info.Length;
            int nameIdsOldLength = nameIds.Length;

            List<ResourceChunk> newChunks = new List<ResourceChunk>();

            // Add the new mod files now
            foreach (var mod in resourceInfo.ModListNew)
            {
                // Add data
                long fileOffset = 0;
                long placement = (0x10 - (data.Length % 0x10)) + 0x30;
                Array.Resize(ref data, (int)(data.Length + placement));
                fileOffset = data.Length + resourceInfo.DataOffset;
                Array.Resize(ref data, data.Length + mod.FileBytes.Length);
                Buffer.BlockCopy(mod.FileBytes, 0, data, data.Length - mod.FileBytes.Length, mod.FileBytes.Length);

                // Add nameId in dummy7 nameIds
                long nameId = 0;
                long nameIdOffset = 0;
                nameId = resourceInfo.NamesList.Count;
                Array.Resize(ref nameIds, nameIds.Length + 8);
                nameIdOffset = (nameIds.Length / 8) - 1;
                Array.Resize(ref nameIds, nameIds.Length + 8);
                Buffer.BlockCopy(BitConverter.GetBytes(nameId), 0, nameIds, nameIds.Length - 8, 8);

                // Add name
                long lastOffset = BitConverter.ToInt64(nameOffsets.Skip(nameOffsets.Length - 8).Take(8).ToArray(), 0);
                long lastNameOffset = 0;

                for (int i = (int)lastOffset; i < names.Length; i++)
                {
                    if (names[i] == '\x00')
                    {
                        lastNameOffset = i + 1;
                        break;
                    }
                }

                byte[] nameBytes = System.Text.Encoding.UTF8.GetBytes(mod.Name);
                Array.Resize(ref names, names.Length + nameBytes.Length + 1);
                Buffer.BlockCopy(nameBytes, 0, names, (int)lastNameOffset, nameBytes.Length);

                // Add name offset
                byte[] newCount = BitConverter.GetBytes(BitConverter.ToInt64(nameOffsets.Take(8).ToArray(), 0) + 1);
                Buffer.BlockCopy(newCount, 0, nameOffsets, 0, 8);
                Array.Resize(ref nameOffsets, nameOffsets.Length + 8);
                Buffer.BlockCopy(BitConverter.GetBytes(lastNameOffset), 0, nameOffsets, nameOffsets.Length - 8, 8);

                // Add info
                byte[] lastInfo = info.Skip(info.Length - 0x90).ToArray();
                Array.Resize(ref info, info.Length + 0x90);
                Buffer.BlockCopy(lastInfo, 0, info, info.Length - 0x90, lastInfo.Length);
                Buffer.BlockCopy(BitConverter.GetBytes(nameIdOffset), 0, info, info.Length - 0x70, 8);
                Buffer.BlockCopy(BitConverter.GetBytes(fileOffset), 0, info, info.Length - 0x58, 8);
                Buffer.BlockCopy(BitConverter.GetBytes((long)mod.FileBytes.Length), 0, info, info.Length - 0x50, 8);
                Buffer.BlockCopy(BitConverter.GetBytes((long)mod.FileBytes.Length), 0, info, info.Length - 0x48, 8);
                info[info.Length - 0x20] = 0;

                // Create the new chunk object now
                var newChunk = new ResourceChunk(mod.Name, fileOffset)
                {
                    NameId = nameId,
                    Size = mod.FileBytes.Length,
                    SizeZ = mod.FileBytes.Length,
                    CompressionMode = 0
                };

                Console.WriteLine(string.Format("\tAdded {0}", mod.Name));
                resourceInfo.NamesList.Add(mod.Name);
                newChunks.Add(newChunk);
            }

            // Rebuild the entire container now
            long namesOffsetAdd = info.Length - infoOldLength;
            long newSize = nameOffsets.Length + names.Length;
            long unknownAdd = namesOffsetAdd + (newSize - resourceInfo.StringsSize);
            long typeIdsAdd = unknownAdd;
            long nameIdsAdd = typeIdsAdd;
            long idclAdd = nameIdsAdd + (nameIds.Length - nameIdsOldLength);
            long dataAdd = idclAdd;

            Buffer.BlockCopy(BitConverter.GetBytes(resourceInfo.FileCount + newChunks.Count), 0, header, 0x20, 4);
            Buffer.BlockCopy(BitConverter.GetBytes(resourceInfo.FileCount2 + (newChunks.Count * 2)), 0, header, 0x2C, 4);
            Buffer.BlockCopy(BitConverter.GetBytes((int)newSize), 0, header, 0x38, 4);
            Buffer.BlockCopy(BitConverter.GetBytes(resourceInfo.NamesOffset + namesOffsetAdd), 0, header, 0x40, 8);
            Buffer.BlockCopy(BitConverter.GetBytes(resourceInfo.UnknownOffset + unknownAdd), 0, header, 0x48, 8);
            Buffer.BlockCopy(BitConverter.GetBytes(resourceInfo.UnknownOffset2 + unknownAdd), 0, header, 0x58, 8);
            Buffer.BlockCopy(BitConverter.GetBytes(resourceInfo.Dummy7Offset + typeIdsAdd), 0, header, 0x60, 8);
            Buffer.BlockCopy(BitConverter.GetBytes(resourceInfo.DataOffset + dataAdd), 0, header, 0x68, 8);
            Buffer.BlockCopy(BitConverter.GetBytes(resourceInfo.IdclOffset + idclAdd), 0, header, 0x74, 8);

            byte[] newOffsetBuffer = new byte[8];

            for (int i = 0, j = info.Length / 0x90; i < j; i++)
            {
                int fileOffset = 0x38 + (i * 0x90);
                Buffer.BlockCopy(info, fileOffset, newOffsetBuffer, 0, 8);
                Buffer.BlockCopy(BitConverter.GetBytes(BitConverter.ToInt64(newOffsetBuffer, 0) + dataAdd), 0, info, fileOffset, 8);
            }

            long newContainerLength = header.Length + info.Length + nameOffsets.Length + names.Length + unknown.Length + typeIds.Length + nameIds.Length + idcl.Length + data.Length;
            memoryStream.SetLength(newContainerLength);
            memoryStream.Seek(0, SeekOrigin.Begin);
            memoryStream.Write(header, 0, header.Length);
            memoryStream.Write(info, 0, info.Length);
            memoryStream.Write(nameOffsets, 0, nameOffsets.Length);
            memoryStream.Write(names, 0, names.Length);
            memoryStream.Write(unknown, 0, unknown.Length);
            memoryStream.Write(typeIds, 0, typeIds.Length);
            memoryStream.Write(nameIds, 0, nameIds.Length);
            memoryStream.Write(idcl, 0, idcl.Length);
            memoryStream.Write(data, 0, data.Length);

            if (newChunks.Count != 0)
            {
                Console.Write("Number of files added: ");
                Console.ForegroundColor = ConsoleColor.Green;
                Console.Write(string.Format("{0} file(s) ", newChunks.Count));
                Console.ResetColor();
                Console.Write("in ");
                Console.ForegroundColor = ConsoleColor.Yellow;
                Console.WriteLine(resourceInfo.Path);
                Console.ResetColor();
            }
        }

        /// <summary>
        /// Gets the path to the .resources file for the specified resource name
        /// </summary>
        /// <param name="name">resource name</param>
        /// <returns>the path to the .resources file for the specified resource name, empty string if it wasn't found</returns>
        public static string PathToRes(string name)
        {
            string searchPattern;

            // Support for DLC1 hub resources files
            // It has the same name as the base game hub resources file, so we will need
            // to adjust the search pattern to find the one we want depending on the folder name of the mod
            if (name.ToLower().StartsWith("dlc_hub"))
            {
                string dlcHubFileName = name.Substring(4, name.Length - 4);
                searchPattern = Path.Combine("game", "dlc", "hub", $"{dlcHubFileName}.resources");
            }
            else if (name.ToLower().StartsWith("hub"))
            {
                searchPattern = Path.Combine("game", "hub", $"{name}.resources");
            }
            else
            {
                searchPattern = name + ".resources";
            }

            try
            {
                DirectoryInfo baseFolder = new DirectoryInfo(BasePath);
                return baseFolder.GetFiles(searchPattern, SearchOption.AllDirectories).FirstOrDefault().FullName;
            }
            catch (Exception)
            {
                return string.Empty;
            }
        }

        /// <summary>
        /// Main entry point
        /// </summary>
        /// <param name="args">program args</param>
        /// <returns>0 if no errors occured, 1 if errors occured</returns>
        public static int Main(string[] args)
        {
            // Parse arguments
            if (args.Length == 0 || args.Length > 2)
            {
                Console.WriteLine("Loads mods from ZIPs or loose files in 'Mods' folder into the .resources files in the specified directory");
                Console.WriteLine("USAGE: EternalModLoader <game path> [OPTIONS]");
                Console.WriteLine("OPTIONS:");
                Console.WriteLine("\t--list-res - List the .resources files that will be modified and exit.");
                return 1;
            }

            BasePath = Path.Combine(args[0], "base");

            if (!Directory.Exists(BasePath))
            {
                Console.ForegroundColor = ConsoleColor.Red;
                Console.Error.Write("ERROR: ");
                Console.ResetColor();
                Console.Error.WriteLine("Game directory does not exist!");
                return 1;
            }

            bool listResources = false;

            if (args.Length == 2)
            {
                if (args[1].Equals("--list-res"))
                {
                    listResources = true;
                }
                else
                {
                    Console.ForegroundColor = ConsoleColor.Red;
                    Console.Write("ERROR: ");
                    Console.ResetColor();
                    Console.Error.WriteLine(string.Format("Unknown option '{0}'", args[1]));
                    return 1;
                }
            }

            // Find zipped mods
            foreach (string zippedMod in Directory.GetFiles("Mods", "*.zip", SearchOption.TopDirectoryOnly))
            {
                int zippedModCount = 0;
                List<string> modFileNameList = new List<string>();

                using (var zipArchive = ZipFile.OpenRead(zippedMod))
                {
                    foreach (var zipEntry in zipArchive.Entries)
                    {
                        // Skip directories
                        if (zipEntry.Name.Equals("") && zipEntry.FullName.EndsWith("/"))
                        {
                            continue;
                        }

                        modFileNameList.Add(zipEntry.FullName);
                    }

                    foreach (string modFileName in modFileNameList)
                    {
                        string modFile = modFileName;
                        var modFilePathParts = modFile.Split('/');

                        if (modFilePathParts.Length < 2)
                        {
                            continue;
                        }

                        string resourceName = modFilePathParts[0];

                        // Old mods compatibility
                        if (resourceName.Equals("generated"))
                        {
                            resourceName = "gameresources";
                        }
                        else
                        {
                            // Remove the resource name from the path
                            modFile = modFileName.Remove(0, resourceName.Length + 1);
                        }

                        // Get the resource object
                        ResourceInfo resource = null;

                        foreach (var res in ResourceList)
                        {
                            if (res.Name.Equals(resourceName))
                            {
                                resource = res;
                                break;
                            }
                        }

                        if (resource == null)
                        {
                            resource = new ResourceInfo(resourceName, PathToRes(resourceName));
                            ResourceList.Add(resource);
                        }

                        // Create the mod object and read the unzipped files
                        if (!listResources)
                        {
                            Mod mod = new Mod(modFile);
                            var stream = zipArchive.GetEntry(modFileName).Open();

                            using (var memoryStream = new MemoryStream())
                            {
                                stream.CopyTo(memoryStream);
                                mod.FileBytes = memoryStream.ToArray();
                            }

                            if (modFilePathParts[1].Equals("EternalMod", StringComparison.InvariantCultureIgnoreCase))
                            {
                                if (modFilePathParts.Length == 4
                                    && modFilePathParts[2].Equals("strings", StringComparison.InvariantCultureIgnoreCase)
                                    && Path.GetExtension(modFilePathParts[3]).Equals(".json", StringComparison.InvariantCultureIgnoreCase))
                                {
                                    mod.IsBlangJson = true;
                                }
                                else
                                {
                                    continue;
                                }
                            }
                            else
                            {
                                mod.IsBlangJson = false;
                            }
                            
                            resource.ModList.Add(mod);
                            zippedModCount++;
                        }
                    }
                }

                if (zippedModCount > 0 && !listResources)
                {
                    Console.Write("Found ");
                    Console.ForegroundColor = ConsoleColor.Blue;
                    Console.Write(string.Format("{0} file(s) ", zippedModCount));
                    Console.ResetColor();
                    Console.Write("in archive ");
                    Console.ForegroundColor = ConsoleColor.Yellow;
                    Console.Write(zippedMod);
                    Console.ResetColor();
                    Console.WriteLine();
                }
            }

            // Find unzipped mods
            int unzippedModCount = 0;

            foreach (var file in Directory.GetFiles("Mods", "*", SearchOption.AllDirectories))
            {
                if (file.EndsWith(".zip"))
                {
                    continue;
                }
                
                string[] modFilePathParts = file.Split(Path.DirectorySeparatorChar);

                if (modFilePathParts.Length <= 2)
                {
                    continue;
                }

                string resourceName = modFilePathParts[1];
                string fileName = string.Empty;

                // Old mods compatibility
                if (resourceName.ToLower().Equals("generated"))
                {
                    resourceName = "gameresources";
                    fileName = file.Remove(0, modFilePathParts[0].Length + 1).Replace('\\', '/');
                }
                else
                {
                    fileName = file.Remove(0, modFilePathParts[0].Length + resourceName.Length + 2).Replace('\\', '/');
                }

                // Get the resource object
                ResourceInfo resource = null;

                foreach (var res in ResourceList)
                {
                    if (res.Name.Equals(resourceName))
                    {
                        resource = res;
                        break;
                    }
                }

                if (resource == null)
                {
                    resource = new ResourceInfo(resourceName, PathToRes(resourceName));
                    ResourceList.Add(resource);
                }

                // Create the mod object and read the files
                if (!listResources)
                {
                    Mod mod = new Mod(fileName);

                    using (var streamReader = new StreamReader(file))
                    {
                        using (var memoryStream = new MemoryStream())
                        {
                            streamReader.BaseStream.CopyTo(memoryStream);
                            mod.FileBytes = memoryStream.ToArray();
                        }
                    }
                    
                    if (modFilePathParts[2].Equals("EternalMod", StringComparison.InvariantCultureIgnoreCase))
                    {
                        if (modFilePathParts.Length == 5
                            && modFilePathParts[3].Equals("strings", StringComparison.InvariantCultureIgnoreCase)
                            && Path.GetExtension(modFilePathParts[4]).Equals(".json", StringComparison.InvariantCultureIgnoreCase))
                        {
                            mod.IsBlangJson = true;
                        }
                        else
                        {
                            continue;
                        }
                    }
                    else
                    {
                        mod.IsBlangJson = false;
                    }

                    resource.ModList.Add(mod);
                    unzippedModCount++;
                }
            }

            if (unzippedModCount > 0 && !listResources)
            {
                Console.Write("Found ");
                Console.ForegroundColor = ConsoleColor.Blue;
                Console.Write(string.Format("{0} file(s) ", unzippedModCount));
                Console.ResetColor();
                Console.Write("in ");
                Console.ForegroundColor = ConsoleColor.Yellow;
                Console.Write("'Mods' ");
                Console.ResetColor();
                Console.WriteLine("folder...");
            }

            // List the resources that will be modified
            if (listResources)
            {
                foreach (var resource in ResourceList)
                {
                    if (string.IsNullOrEmpty(resource.Path))
                    {
                        continue;
                    }

                    if (Path.DirectorySeparatorChar == '\\')
                    {
                        Console.WriteLine($".{resource.Path.Substring(resource.Path.IndexOf("\\base\\"))}");
                    }
                    else
                    {
                        Console.WriteLine($".{resource.Path.Substring(resource.Path.IndexOf("/base/"))}");
                    }
                }

                return 0;
            }

            // Load the mods
            foreach (var resource in ResourceList)
            {
                if (string.IsNullOrEmpty(resource.Path))
                {
                    Console.ForegroundColor = ConsoleColor.Red;
                    Console.Write("WARNING: ");
                    Console.ForegroundColor = ConsoleColor.Yellow;
                    Console.Write(resource.Name + ".resources");
                    Console.ResetColor();
                    Console.Write(" was not found! Skipping ");
                    Console.ForegroundColor = ConsoleColor.Red;
                    Console.Write(string.Format("{0} file(s)", resource.ModList.Count));
                    Console.ResetColor();
                    Console.WriteLine("...");
                    continue;
                }

                ReadResource(resource);
                LoadMods(resource);
            }

            Console.ForegroundColor = ConsoleColor.Green;
            Console.WriteLine("Finished.");
            Console.ResetColor();
            return 0;
        }
    }
}<|MERGE_RESOLUTION|>--- conflicted
+++ resolved
@@ -286,16 +286,6 @@
                     long size = binaryReader.ReadInt64();
                     long sizeDiff = mod.FileBytes.Length - size;
 
-<<<<<<< HEAD
-                    // Special case: if this a .mapresources file, remove the first 8 bytes, since
-                    // they are used for us to write the uncompressed / compressed sizes properly
-                    // in the file header
-                    if (mod.Name.EndsWith(".mapresources"))
-                    {
-                        uncompressedSize = BitConverter.ToInt64(mod.FileBytes, 0);
-                        mod.FileBytes = mod.FileBytes.Skip(16).ToArray();
-                        clearCompressionFlag = false;
-=======
                     // If the mod is a blang file json, modify the .blang file
                     if (mod.IsBlangJson)
                     {
@@ -401,7 +391,16 @@
                         }
 
                         mod.FileBytes = cryptDataBuffer;
->>>>>>> 4b28e5b6
+                    }
+
+                    // Special case: if this a .mapresources file, remove the first 8 bytes, since
+                    // they are used for us to write the uncompressed / compressed sizes properly
+                    // in the file header
+                    if (mod.Name.EndsWith(".mapresources"))
+                    {
+                        uncompressedSize = BitConverter.ToInt64(mod.FileBytes, 0);
+                        mod.FileBytes = mod.FileBytes.Skip(16).ToArray();
+                        clearCompressionFlag = false;
                     }
 
                     // We will need to expand the file if the new size is greater than the old one
